--- conflicted
+++ resolved
@@ -1,11 +1,8 @@
 import { defineConfig } from 'vite'
 import vue from '@vitejs/plugin-vue'
 import AutoImport from 'unplugin-auto-import/dist/vite'
-<<<<<<< HEAD
-=======
 
 let tangram_service = process.env.TANGRAM_SERVICE || '127.0.0.1:18000';
->>>>>>> 98ba93e3
 
 export default defineConfig({
   server: {
@@ -30,11 +27,7 @@
       },
     },
   },
-<<<<<<< HEAD
-  plugins:[
-=======
   plugins: [
->>>>>>> 98ba93e3
     vue(), // 默认配置vue插件
     AutoImport({ imports: ["vue", "vue-router"] }), // 配置vue、vue-router的API自动加载
   ]
