<template>
<<<<<<< HEAD
  <l-marker-cluster-group :maxClusterRadius="20">
    <v-rotated-marker :rotationAngle="getRotate(item)" v-for="(item, index) in planeData" @click="showRoute"
                      :icon="getIcon(item)"
                      :class="selected.icao24 === item.icao24 ? 'aircraft_selected' : 'aircraft_img'" :key="index"
                      :lat-lng.sync="[item.latitude, item.longitude]">
      <l-tooltip class="leaflet-tooltip-custom" :id="item.icao24" :options="{ direction: 'top', offset: [0, -10]}">
        <p style="font-size: 14px">
          icao24: <code>{{ item.icao24 }}</code><br/>
          callsign: <code>{{ item.callsign }}</code><br/>
          tail: <code>{{ item.registration }}</code><br/>
          altitude: <code>{{ item.altitude }}</code>
        </p>
      </l-tooltip>
      <l-popup class="popup-leaflet-hidden">
        <div ref="popup" :id="'popup-' + item.icao24">{{ item.icao24 }}</div>
      </l-popup>
    </v-rotated-marker>
  </l-marker-cluster-group>
=======
  <l-layer-group v-if="showCluster">
    <l-marker-cluster-group :maxClusterRadius="20" :removeOutsideVisibleBounds="true">
      <v-rotated-marker :rotationAngle="getRotate(item)" v-for="(item, index) in planeData" @click="showRoute"
                        :icon="getIcon(item)"
                        :class="selected.icao24 === item.icao24 ? 'aircraft_selected' : 'aircraft_img'" :key="index"
                        :lat-lng.sync="[item.latitude, item.longitude]">
        <l-tooltip class="leaflet-tooltip-custom" :id="item.icao24" :options="{ direction: 'top', offset: [0, -10]}">
          <p style="font-size: 14px">
            icao24: <code>{{ item.icao24 }}</code><br/>
            callsign: <code>{{ item.callsign }}</code><br/>
            tail: <code>{{ item.registration }}</code><br/>
            altitude: <code>{{ item.altitude }}</code>
          </p>
        </l-tooltip>
        <l-popup class="popup-leaflet-hidden">
          <div ref="popup" :id="'popup-' + item.icao24">{{ item.icao24 }}</div>
        </l-popup>
      </v-rotated-marker>
    </l-marker-cluster-group>
  </l-layer-group>
  <l-layer-group v-else>
      <v-rotated-marker :rotationAngle="getRotate(item)" v-for="(item, index) in planeData" @click="showRoute"
                        :icon="getIcon(item)"
                        :class="selected.icao24 === item.icao24 ? 'aircraft_selected' : 'aircraft_img'" :key="index"
                        :lat-lng.sync="[item.latitude, item.longitude]">
        <l-tooltip class="leaflet-tooltip-custom" :id="item.icao24" :options="{ direction: 'top', offset: [0, -10]}">
          <p style="font-size: 14px">
            icao24: <code>{{ item.icao24 }}</code><br/>
            callsign: <code>{{ item.callsign }}</code><br/>
            tail: <code>{{ item.registration }}</code><br/>
            altitude: <code>{{ item.altitude }}</code>
          </p>
        </l-tooltip>
        <l-popup class="popup-leaflet-hidden">
          <div ref="popup" :id="'popup-' + item.icao24">{{ item.icao24 }}</div>
        </l-popup>
      </v-rotated-marker>
  </l-layer-group>
>>>>>>> 3d9b08af
</template>
<script>
import L from 'leaflet'
import "leaflet/dist/leaflet.css";
import {LLayerGroup, LPopup, LTooltip} from '@vue-leaflet/vue-leaflet';
import {LMarkerRotate} from 'vue-leaflet-rotate-marker';
import Raphael from 'raphael';
import {get_image_object} from './PlanePath';
import {useMapStore} from '../store'
import {LMarkerClusterGroup} from 'vue-leaflet-markercluster'

import 'leaflet/dist/leaflet.css'
import 'vue-leaflet-markercluster/dist/style.css'

export default {
  components: {
    LLayerGroup,
    LTooltip,
    LPopup,
    'v-rotated-marker': LMarkerRotate,
    LMarkerClusterGroup
  },
  data() {
    return {
      staticAnchor: [16, 37],
      selected: {},
      streamingChannel: null,
      planeData: [],
      hoverItem: null,
      store: useMapStore(),
    }
  },
  computed: {
    socket() {
      return this.store.socket
    },
    altitude() {
      return this.store.altitude
    },
    showCluster() {
      return this.store.showCluster
    }
  },
  mounted() {
    if (this.socket && !this.streamingChannel) {
      console.log('initiating channel:streaming channel ...');

      const streamingChannelName = "channel:streaming";
      const streamingChannelToken = "channel-token";
      this.streamingChannel = this.socket.channel(streamingChannelName, {token: streamingChannelToken});

      this.streamingChannel.on("new-data", data => {
        if (data && data.length > 0) {
          this.planeData = data.filter(item => item.latitude && item.longitude && item.altitude >= this.altitude[0] && item.altitude <= this.altitude[1])
        }
      });

      this.streamingChannel
          .join()
          .receive("ok", ({messages}) => {
            console.log(`(${streamingChannelName}) joined`, messages);
          })
          .receive("error", ({reason}) =>
              console.log(`failed to join ${streamingChannelName}`, reason)
          )
          .receive("timeout", () => console.log(`timeout joining ${streamingChannelName}`));
    }
  },

  methods: {
    getRotate(feature) {
      // get rotation of marker
      let iconProps = get_image_object(feature.typecode, feature.callsign);
      return (feature.track + iconProps.rotcorr) % 360
    },
    getIcon(feature) {
      // console.log('getIcon', feature);

      // set marker style
      let iconProps = get_image_object(feature.typecode, feature.callsign);
      let bbox = Raphael.pathBBox(iconProps.path);
      let x = Math.floor(bbox.x + bbox.width / 2.0);
      let y = Math.floor(bbox.y + bbox.height / 2.0);
      let center = {x: x, y: y};
      let offs_x = 0;
      if (iconProps.ofX) {
        offs_x = iconProps.ofX;
      }
      let offs_y = 0;
      if (iconProps.ofY) {
        offs_y = iconProps.ofY;
      }
      var transform =
          "T" +
          (-1 * center.x + offs_x) +
          "," +
          (-1 * center.y + offs_y) +
          "S" +
          iconProps.scale * 0.7;
      var newPath = Raphael.mapPath(
          iconProps.path,
          Raphael.toMatrix(iconProps.path, transform)
      );

      let viewBox = 'viewBox="' + [-16, -16, 32, 32].join(" ") + '"';
      let svgDynProps = {
        stroke: "#0014aa",
        strokeWdt: 0.65,
      };

      let pathPlain = "<path stroke=" + svgDynProps.stroke + " stroke-width=" + svgDynProps.strokeWdt + " d=" + newPath + "/>";
      let svgPlain =
          '<svg id="' +
          feature.icao24 +
          '"version="1.1" shape-rendering="geometricPrecision" width="32px" height="32px" ' +
          viewBox +
          ' xmlns="http://www.w3.org/2000/svg">' +
          pathPlain +
          "</svg>";

      return L.divIcon({
        html: svgPlain,
        className:
            feature.icao24 === this.selected.icao24 && feature.callsign === this.selected.callsign && feature.typecode === this.selected.typecode
                ? "aircraft_selected"
                : "aircraft_img",
        iconSize: [33, 35], // width and height of the image in pixels
        iconAnchor: [16.5, 17.5], // point of the icon which will correspond to marker's location
        popupAnchor: [0, 0], // point from which the popup should open relative to the iconAnchor
      })
    },

    showRoute() {
      /** HACK:
       * marker component from leaflet can not bind the click event, it will get wrong click item,
       * so we are using a internal component from leaflet --- l-popup, it will show a popup modal when user clicking the marker,
       * this internal component can get the correct info, and we set this popup modal `visibility=hidden`, so it will display a
       * modal in html element but hidden for the user.
       *
       * `setTimeout` here waits for the popup modal being updated, so we can know which popup modal is displaying, and then we
       * can find the popup modal's id attribute which is icao24, then we can find the correct plane info in planeData
       **/
      setTimeout(() => {
        const obj = this.$refs.popup.find(e => e.parentElement.parentElement.style.display !== 'none' && e.parentElement.parentElement.parentElement.parentElement.style.opacity === '1')
        this.selected = this.planeData.find(e => obj.id.indexOf(e.icao24) === 6)
        this.store.setSelected(this.selected)
        console.log('set selected: ', this.selected);
      }, 100)
    }
  }
}
</script>
<style>
.tooltip {
  border-radius: 10px;
}

.leaflet-popup-pane {
  opacity: 0;
}

.leaflet-tooltip:not(:last-child) {
  display: none;
}
</style><|MERGE_RESOLUTION|>--- conflicted
+++ resolved
@@ -1,24 +1,4 @@
 <template>
-<<<<<<< HEAD
-  <l-marker-cluster-group :maxClusterRadius="20">
-    <v-rotated-marker :rotationAngle="getRotate(item)" v-for="(item, index) in planeData" @click="showRoute"
-                      :icon="getIcon(item)"
-                      :class="selected.icao24 === item.icao24 ? 'aircraft_selected' : 'aircraft_img'" :key="index"
-                      :lat-lng.sync="[item.latitude, item.longitude]">
-      <l-tooltip class="leaflet-tooltip-custom" :id="item.icao24" :options="{ direction: 'top', offset: [0, -10]}">
-        <p style="font-size: 14px">
-          icao24: <code>{{ item.icao24 }}</code><br/>
-          callsign: <code>{{ item.callsign }}</code><br/>
-          tail: <code>{{ item.registration }}</code><br/>
-          altitude: <code>{{ item.altitude }}</code>
-        </p>
-      </l-tooltip>
-      <l-popup class="popup-leaflet-hidden">
-        <div ref="popup" :id="'popup-' + item.icao24">{{ item.icao24 }}</div>
-      </l-popup>
-    </v-rotated-marker>
-  </l-marker-cluster-group>
-=======
   <l-layer-group v-if="showCluster">
     <l-marker-cluster-group :maxClusterRadius="20" :removeOutsideVisibleBounds="true">
       <v-rotated-marker :rotationAngle="getRotate(item)" v-for="(item, index) in planeData" @click="showRoute"
@@ -57,7 +37,6 @@
         </l-popup>
       </v-rotated-marker>
   </l-layer-group>
->>>>>>> 3d9b08af
 </template>
 <script>
 import L from 'leaflet'
