@import url("https://fonts.googleapis.com/css?family=Ubuntu:400,700,400italic");
@import url("https://fonts.googleapis.com/css?family=B612:400,700,400italic");

html,
body,
#container-map {
  height: 100%;
  overflow: hidden;
  width: 100%;
}

/*body {
  // height of .navbar, customize with @navbar-height variable
  padding-top: 50px;
}*/
.navbar {
  min-height: 50px;
}

#map {
  box-shadow: 0 0 10px rgba(0, 0, 0, 0.5);
  height: 100%;
  width: auto;
}

.chart-container {
  height: fit-content;
  width: fit-content;
}

#myChart {
  width: 100%;
  height: 100%;
}

#chart-pane {
  position: absolute;
  right: 10px;
  z-index: 400;
  padding: 1em;
  background: white;
  display: none;
  width: 500px;
  height: auto;
  opacity: 0.8;
}

#chart {
  border: none;
}

div.form {
  float: right;
  clear: right;
  width: 300px;
  border: 1px solid #bab0ac;
  padding: 10px;
}

body {
  font-family: "B612", sans-serif;
}

span.monospace {
  font-family: "B612", sans-serif;
  font-size: 85%;
}

.smaller td {
  font-size: 95%;
}

table a:not(.btn),
.table a:not(.btn) {
  text-decoration: none;
}

a.flag {
  position: relative;
  cursor: pointer;
  color: #2c3e50;
}

a.flag:hover::after {
  content: attr(data-tooltip);
  position: absolute;
  bottom: 1.7em;
  left: 0.5em;
  border: 1px #18bc9c solid;
  border-radius: 5px;
  padding: 4px;
  color: whitesmoke;
  background-color: #18bc9c;
  text-align: center;
  font-size: 90%;
  width: max-content;
  z-index: 1;
}

.w20pc {
  width: 20%;
}

.center {
  margin-top: 20px;
  margin-left: auto;
  margin-right: auto;
  /* max-width: 1000px; */
}

.copyright_label {
  display: inline;
  padding: 0.2em 0.6em 0.3em;
  font-size: 75%;
  font-weight: 400;
  line-height: 1;
  color: #fff;
  text-align: center;
  white-space: nowrap;
  vertical-align: baseline;
  border-radius: 0.25em;
  position: absolute;
  bottom: 0;
  z-index: 1;
}

.aircraft_img {
  fill: #f9fd15;
}

.aircraft_selected {
  fill: green;
}

.turb_selected {
  stroke: red;
  stroke-width: 15px;
  z-index: -1;
}

.form-popup {
  display: none;
  position: fixed;
  bottom: 0;
  right: 15px;
  border: 3px solid #f1f1f1;
  z-index: 9;
}

.form-container {
  max-width: 300px;
  padding: 10px;
  background-color: white;
}



/* @media (min-width: 768px) {
  .leaflet-sidebar {
    top: 10px;
    bottom: 10px;
    transition: width 500ms;
  }
}

@media (min-width: 768px) and (max-width: 991px) {
  .leaflet-sidebar {
    width: 305px;
    max-width: 305px;
  }
}

@media (min-width: 992px) and (max-width: 1199px) {
  .leaflet-sidebar {
    width: 305;
    max-width: 390px;
  }
}

@media (min-width: 1200px) {
  .leaflet-sidebar {
    width: 460px;
    max-width: 460px;
  }
} */

<<<<<<< HEAD
=======
.leaflet-tooltip-custom {
  font-family: "B612", sans-serif;
}
>>>>>>> 98ba93e3


.info_value_normal td {
  padding: 1px 8px 4px 8px;
  font-family: "B612", sans-serif;
  margin: 0px;
  vertical-align: top;
  border-bottom: 1px solid #e7e7e7;
  background-color: #ffffff;
}

span#uptime {
  font-size: 9pt;
  text-align: center;
}<|MERGE_RESOLUTION|>--- conflicted
+++ resolved
@@ -184,12 +184,9 @@
   }
 } */
 
-<<<<<<< HEAD
-=======
 .leaflet-tooltip-custom {
   font-family: "B612", sans-serif;
 }
->>>>>>> 98ba93e3
 
 
 .info_value_normal td {
